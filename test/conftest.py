import eventlet
eventlet.monkey_patch()
import sys

from functools import partial
import logging
from urlparse import urlparse

from kombu import Connection
from pyrabbit.api import Client
import pytest

running_services = []
all_containers = []
connections = []


def _get_connection(uri):
    conn = Connection(uri)
    connections.append(conn)
    return conn


def close_connections():
    for c in connections:
        c.close()
    connections[:]


def pytest_addoption(parser):
    parser.addoption(
        '--blocking-detection',
        action='store_true',
        dest='blocking_detection',
        default=False,
        help='turn on eventlet hub blocking detection')

    parser.addoption(
        "--log-level", action="store",
        default='DEBUG',
        help=("The logging-level for the test run."))

    parser.addoption(
        "--amqp-uri", action="store", dest='AMQP_URI',
        default='amqp://guest:guest@localhost:5672/nameko',
        help=("The AMQP-URI to connect to rabbit with."))

    parser.addoption(
        "--rabbit-ctl-uri", action="store", dest='RABBIT_CTL_URI',
        default='http://guest:guest@localhost:15672',
        help=("The URI for rabbit's management API."))


def pytest_configure(config):
    # monkey patch an encoding attribute onto GreenPipe to
    # satisfy a pytest assertion
    import py
    from eventlet.greenio import GreenPipe
    GreenPipe.encoding = py.std.sys.stdout.encoding

    if config.option.blocking_detection:
        from eventlet import debug
        debug.hub_blocking_detection(True)

    log_level = config.getoption('log_level')
    if log_level is not None:
        log_level = getattr(logging, log_level)
        logging.basicConfig(level=log_level, stream=sys.stderr)


@pytest.fixture
def rabbit_config(request):
    amqp_uri = request.config.getoption('AMQP_URI')

    conf = {'AMQP_URI': amqp_uri}

    uri = urlparse(amqp_uri)
    conf['vhost'] = uri.path[1:].replace('/', '%2F')
    conf['username'] = uri.username
    return conf


@pytest.fixture
def rabbit_manager(request):
    config = request.config

    rabbit_ctl_uri = urlparse(config.getoption('RABBIT_CTL_URI'))
    host_port = '{0.hostname}:{0.port}'.format(rabbit_ctl_uri)

    rabbit = Client(
        host_port, rabbit_ctl_uri.username, rabbit_ctl_uri.password)

    return rabbit


@pytest.fixture  # TODO: consider making this autouse=True
def reset_rabbit(request, rabbit_manager, rabbit_config):
    vhost = rabbit_config['vhost']
    username = rabbit_config['username']

    def del_vhost():
        try:
            rabbit_manager.delete_vhost(vhost)
        except:
            pass

    request.addfinalizer(del_vhost)

    del_vhost()

    rabbit_manager.create_vhost(vhost)
    rabbit_manager.set_vhost_permissions(vhost, username, '.*', '.*', '.*')


@pytest.fixture
def connection(request, reset_rabbit):
    amqp_uri = request.config.getoption('AMQP_URI')

    request.addfinalizer(close_connections)
    return _get_connection(amqp_uri)


@pytest.fixture
def get_connection(request, reset_rabbit):
    amqp_uri = request.config.getoption('AMQP_URI')

    request.addfinalizer(close_connections)
    return partial(_get_connection, amqp_uri)


@pytest.fixture(autouse=True)
def reset_kombu_pools(request):
    from kombu.pools import reset
    reset()


@pytest.fixture(autouse=True)
def reset_mock_proxy(request):
    from nameko.testing.proxy import reset_state
    reset_state()


@pytest.fixture
def container_factory(request, reset_rabbit):
<<<<<<< HEAD
    def make_container(service, config, worker_ctx_cls=None):
        from nameko.service import ServiceContainer
        if worker_ctx_cls is None:
            from nameko.service import WorkerContext
            worker_ctx_cls = WorkerContext
        container = ServiceContainer(service, worker_ctx_cls, config)
=======
    def make_container(service_cls, config):
        from nameko.service import ServiceContainer
        container = ServiceContainer(service_cls, config)
>>>>>>> 6b1353a7
        all_containers.append(container)
        return container

    def stop_all_containers():
        for c in all_containers:
            try:
                c.stop()
            except:
                pass
        del all_containers[:]

    request.addfinalizer(stop_all_containers)
    return make_container<|MERGE_RESOLUTION|>--- conflicted
+++ resolved
@@ -142,18 +142,13 @@
 
 @pytest.fixture
 def container_factory(request, reset_rabbit):
-<<<<<<< HEAD
-    def make_container(service, config, worker_ctx_cls=None):
+
+    def make_container(service_cls, config, worker_ctx_cls=None):
         from nameko.service import ServiceContainer
         if worker_ctx_cls is None:
             from nameko.service import WorkerContext
             worker_ctx_cls = WorkerContext
-        container = ServiceContainer(service, worker_ctx_cls, config)
-=======
-    def make_container(service_cls, config):
-        from nameko.service import ServiceContainer
-        container = ServiceContainer(service_cls, config)
->>>>>>> 6b1353a7
+        container = ServiceContainer(service_cls, worker_ctx_cls, config)
         all_containers.append(container)
         return container
 
