import eventlet
eventlet.monkey_patch()
import sys

from functools import partial
import logging
from urlparse import urlparse

from kombu import Connection
from pyrabbit.api import Client
import pytest

running_services = []
all_containers = []
<<<<<<< HEAD
=======
connections = []
>>>>>>> 2933d026


def _get_connection(uri):
    conn = Connection(uri)
    connections.append(conn)
    return conn


def close_connections():
    for c in connections:
        c.close()
    connections[:]


def pytest_addoption(parser):
    parser.addoption(
        '--blocking-detection',
        action='store_true',
        dest='blocking_detection',
        default=False,
        help='turn on eventlet hub blocking detection')

    parser.addoption(
        "--log-level", action="store",
        default='DEBUG',
        help=("The logging-level for the test run."))

    parser.addoption(
        "--amqp-uri", action="store", dest='AMQP_URI',
        default='amqp://guest:guest@localhost:5672/nameko',
        help=("The AMQP-URI to connect to rabbit with."))

    parser.addoption(
        "--rabbit-ctl-uri", action="store", dest='RABBIT_CTL_URI',
        default='http://guest:guest@localhost:15672',
        help=("The URI for rabbit's management API."))


def pytest_configure(config):
    # monkey patch an encoding attribute onto GreenPipe to
    # satisfy a pytest assertion
    import py
    from eventlet.greenio import GreenPipe
    GreenPipe.encoding = py.std.sys.stdout.encoding

    if config.option.blocking_detection:
        from eventlet import debug
        debug.hub_blocking_detection(True)

    log_level = config.getoption('log_level')
    if log_level is not None:
        log_level = getattr(logging, log_level)
        logging.basicConfig(level=log_level, stream=sys.stderr)


@pytest.fixture
def rabbit_config(request):
    amqp_uri = request.config.getoption('AMQP_URI')

    conf = {'AMQP_URI': amqp_uri}

    uri = urlparse(amqp_uri)
    conf['vhost'] = uri.path[1:].replace('/', '%2F')
    conf['username'] = uri.username
    return conf


@pytest.fixture
def rabbit_manager(request):
    config = request.config

    rabbit_ctl_uri = urlparse(config.getoption('RABBIT_CTL_URI'))
    host_port = '{0.hostname}:{0.port}'.format(rabbit_ctl_uri)

    rabbit = Client(
        host_port, rabbit_ctl_uri.username, rabbit_ctl_uri.password)

    return rabbit


@pytest.fixture  # TODO: consider making this autouse=True
def reset_rabbit(request, rabbit_manager, rabbit_config):
    vhost = rabbit_config['vhost']
    username = rabbit_config['username']

    def del_vhost():
        try:
            rabbit_manager.delete_vhost(vhost)
        except:
            pass

    request.addfinalizer(del_vhost)

    del_vhost()

    rabbit_manager.create_vhost(vhost)
    rabbit_manager.set_vhost_permissions(vhost, username, '.*', '.*', '.*')


@pytest.fixture
<<<<<<< HEAD
def get_connection(request, reset_rabbit):
    amqp_uri = request.config.getoption('AMQP_URI')
    return partial(_get_connection, amqp_uri)


@pytest.fixture
def connection(request, reset_rabbit):
    amqp_uri = request.config.getoption('AMQP_URI')
    return _get_connection(amqp_uri)
=======
def connection(request, reset_rabbit):
    amqp_uri = request.config.getoption('amqp_uri')

    request.addfinalizer(close_connections)
    return _get_connection(amqp_uri)


@pytest.fixture
def get_connection(request, reset_rabbit):
    amqp_uri = request.config.getoption('amqp_uri')

    request.addfinalizer(close_connections)
    return partial(_get_connection, amqp_uri)


@pytest.fixture(autouse=True)
def reset_kombu_pools(request):
    from kombu.pools import reset
    reset()
>>>>>>> 2933d026


@pytest.fixture(autouse=True)
def reset_mock_proxy(request):
    from nameko.testing.proxy import reset_state
    reset_state()


@pytest.fixture
def container_factory(request, reset_rabbit):
    def make_container(service_name, service_cls, config):
        from nameko.service import ServiceContainer
<<<<<<< HEAD
        container = ServiceContainer(service_name, service_cls, config)
        all_containers.append(container)
        return container
=======
        container = ServiceContainer(service, config)
        all_containers.append(container)
        return container

    def stop_all_containers():
        for c in all_containers:
            try:
                c.stop()
            except:
                pass
        del all_containers[:]

    request.addfinalizer(stop_all_containers)
    return make_container
>>>>>>> 2933d026

    def stop_all_containers():
        for c in all_containers:
            try:
                c.stop()
            except:
                pass
        del all_containers[:]

    request.addfinalizer(stop_all_containers)
    return make_container<|MERGE_RESOLUTION|>--- conflicted
+++ resolved
@@ -12,10 +12,7 @@
 
 running_services = []
 all_containers = []
-<<<<<<< HEAD
-=======
 connections = []
->>>>>>> 2933d026
 
 
 def _get_connection(uri):
@@ -116,19 +113,8 @@
 
 
 @pytest.fixture
-<<<<<<< HEAD
-def get_connection(request, reset_rabbit):
-    amqp_uri = request.config.getoption('AMQP_URI')
-    return partial(_get_connection, amqp_uri)
-
-
-@pytest.fixture
 def connection(request, reset_rabbit):
     amqp_uri = request.config.getoption('AMQP_URI')
-    return _get_connection(amqp_uri)
-=======
-def connection(request, reset_rabbit):
-    amqp_uri = request.config.getoption('amqp_uri')
 
     request.addfinalizer(close_connections)
     return _get_connection(amqp_uri)
@@ -136,7 +122,7 @@
 
 @pytest.fixture
 def get_connection(request, reset_rabbit):
-    amqp_uri = request.config.getoption('amqp_uri')
+    amqp_uri = request.config.getoption('AMQP_URI')
 
     request.addfinalizer(close_connections)
     return partial(_get_connection, amqp_uri)
@@ -146,7 +132,6 @@
 def reset_kombu_pools(request):
     from kombu.pools import reset
     reset()
->>>>>>> 2933d026
 
 
 @pytest.fixture(autouse=True)
@@ -159,12 +144,7 @@
 def container_factory(request, reset_rabbit):
     def make_container(service_name, service_cls, config):
         from nameko.service import ServiceContainer
-<<<<<<< HEAD
         container = ServiceContainer(service_name, service_cls, config)
-        all_containers.append(container)
-        return container
-=======
-        container = ServiceContainer(service, config)
         all_containers.append(container)
         return container
 
@@ -177,16 +157,4 @@
         del all_containers[:]
 
     request.addfinalizer(stop_all_containers)
-    return make_container
->>>>>>> 2933d026
-
-    def stop_all_containers():
-        for c in all_containers:
-            try:
-                c.stop()
-            except:
-                pass
-        del all_containers[:]
-
-    request.addfinalizer(stop_all_containers)
     return make_container