from mock import Mock
import pytest

from nameko.extensions import Dependency
<<<<<<< HEAD
from nameko.events import Event, event_handler
=======
from nameko.events import event_handler
>>>>>>> 1f0db3a2
from nameko.exceptions import ExtensionNotFound, MethodNotFound
from nameko.rpc import RpcProxy, rpc
from nameko.standalone.events import event_dispatcher
from nameko.standalone.rpc import ServiceRpcProxy
from nameko.testing.services import (
    entrypoint_hook, worker_factory, replace_injections, restrict_entrypoints,
    entrypoint_waiter, once)
from nameko.testing.utils import get_container


class LanguageReporter(Dependency):
    """ Return the language given in the worker context data
    """
    def acquire_injection(self, worker_ctx):
        def get_language():
            return worker_ctx.data['language']
        return get_language


handle_event = Mock()


@pytest.yield_fixture(autouse=True)
def reset_mock():
    yield
    handle_event.reset_mock()


class Service(object):

    a = RpcProxy("service_a")
    language = LanguageReporter()

    @rpc
    def working(self, value):
        return self.a.remote_method(value)

    @rpc
    def broken(self, value):
        raise ExampleError('broken')

    @event_handler('srcservice', 'eventtype')
    def handle(self, msg):
        handle_event(msg)

    @rpc
    def get_language(self):
        return self.language()


class ServiceA(object):

    name = "service_a"
    b = RpcProxy("service_b")

    @rpc
    def remote_method(self, value):
        res = "{}-a".format(value)
        return self.b.remote_method(res)


class ServiceB(object):

    name = "service_b"
    c = RpcProxy("service_c")

    @rpc
    def remote_method(self, value):
        res = "{}-b".format(value)
        return self.c.remote_method(res)


class ServiceC(object):

    name = "service_c"

    @rpc
    def remote_method(self, value):
        return "{}-c".format(value)


class ExampleError(Exception):
    pass


def test_entrypoint_hook(runner_factory, rabbit_config):

    service_classes = (Service, ServiceA, ServiceB, ServiceC)
    runner = runner_factory(rabbit_config, *service_classes)
    runner.start()

    service_container = get_container(runner, Service)

    event_payload = "msg"
    with entrypoint_hook(service_container, 'handle') as handle:
        with entrypoint_waiter(service_container, 'handle'):
            handle(event_payload)
    handle_event.assert_called_once_with(event_payload)


def test_entrypoint_hook_with_return(runner_factory, rabbit_config):

    service_classes = (Service, ServiceA, ServiceB, ServiceC)
    runner = runner_factory(rabbit_config, *service_classes)
    runner.start()

    service_container = get_container(runner, Service)

    with entrypoint_hook(service_container, 'working') as working:
        assert working("value") == "value-a-b-c"

    with entrypoint_hook(service_container, 'broken') as broken:
        with pytest.raises(ExampleError):
            broken("value")


@pytest.mark.parametrize("context_data",
                         [{'language': 'en'}, {'language': 'fr'}])
def test_entrypoint_hook_context_data(container_factory, rabbit_config,
                                      context_data):

    container = container_factory(Service, rabbit_config)
    container.start()

    method = 'get_language'
    with entrypoint_hook(container, method, context_data) as get_language:
        assert get_language() == context_data['language']


def test_entrypoint_hook_dependency_not_found(container_factory,
                                              rabbit_config):

    container = container_factory(Service, rabbit_config)
    container.start()

    method = 'nonexistent_method'

    with pytest.raises(ExtensionNotFound):
        with entrypoint_hook(container, method):
            pass


def test_entrypoint_hook_container_dying(container_factory, rabbit_config):
    class InjectionError(Exception):
        pass

    class BadInjection(Dependency):
        def worker_setup(self, worker_ctx):
            raise InjectionError("Boom")

    class BadService(Service):
        bad = BadInjection()

    container = container_factory(BadService, rabbit_config)
    container.start()

    with pytest.raises(InjectionError):
        with entrypoint_hook(container, 'working') as call:
            call()


def test_worker_factory():

    class Service(object):
        foo_proxy = RpcProxy("foo_service")
        bar_proxy = RpcProxy("bar_service")

    class OtherService(object):
        pass

    # simplest case, no overrides
    instance = worker_factory(Service)
    assert isinstance(instance, Service)
    assert isinstance(instance.foo_proxy, Mock)
    assert isinstance(instance.bar_proxy, Mock)

    # no injections to replace
    instance = worker_factory(OtherService)
    assert isinstance(instance, OtherService)

    # override specific injection
    bar_injection = object()
    instance = worker_factory(Service, bar_proxy=bar_injection)
    assert isinstance(instance, Service)
    assert isinstance(instance.foo_proxy, Mock)
    assert instance.bar_proxy is bar_injection

    # non-applicable injection
    with pytest.raises(ExtensionNotFound):
        worker_factory(Service, nonexist=object())


def test_replace_injections(container_factory, rabbit_config):

    class Service(object):
        foo_proxy = RpcProxy("foo_service")
        bar_proxy = RpcProxy("bar_service")
        baz_proxy = RpcProxy("baz_service")

        @rpc
        def method(self, arg):
            self.foo_proxy.remote_method(arg)

        @rpc
        def foo(self):
            return "bar"

    container = container_factory(Service, rabbit_config)

    # replace a single injection
    foo_proxy = replace_injections(container, "foo_proxy")

    # replace multiple injections
    replacements = replace_injections(container, "bar_proxy", "baz_proxy")
    assert len([x for x in replacements]) == 2

    # verify that container.extensions doesn't include an RpcProxy anymore
    assert all([not isinstance(dependency, RpcProxy)
                for dependency in container.extensions])

    container.start()

    # verify that the mock injection collects calls
    msg = "msg"
    with ServiceRpcProxy("service", rabbit_config) as service_proxy:
        service_proxy.method(msg)

    foo_proxy.remote_method.assert_called_once_with(msg)


def test_replace_non_injection(container_factory, rabbit_config):

    class Service(object):
        proxy = RpcProxy("foo_service")

        @rpc
        def method(self):
            pass

    container = container_factory(Service, rabbit_config)

    # error if dependency doesn't exit
    with pytest.raises(ExtensionNotFound):
        replace_injections(container, "nonexist")

    # error if dependency is not an injection
    with pytest.raises(ExtensionNotFound):
        replace_injections(container, "method")


def test_replace_injections_container_already_started(container_factory,
                                                      rabbit_config):

    class Service(object):
        proxy = RpcProxy("foo_service")

    container = container_factory(Service, rabbit_config)
    container.start()

    with pytest.raises(RuntimeError):
        replace_injections(container, "proxy")


def test_restrict_entrypoints(container_factory, rabbit_config):

    method_called = Mock()

<<<<<<< HEAD
    class ExampleEvent(Event):
        type = "eventtype"

=======
>>>>>>> 1f0db3a2
    class Service(object):

        @rpc
        @once("assert not seen")
        def handler_one(self, arg):
            method_called(arg)

        @event_handler('srcservice', 'eventtype')
        def handler_two(self, msg):
            method_called(msg)

    container = container_factory(Service, rabbit_config)

    # disable the entrypoints on handler_one
    restrict_entrypoints(container, "handler_two")
    container.start()

    # verify the rpc entrypoint on handler_one is disabled
    with ServiceRpcProxy("service", rabbit_config) as service_proxy:
        with pytest.raises(MethodNotFound) as exc_info:
            service_proxy.handler_one("msg")
        assert exc_info.value.message == "handler_one"

    # dispatch an event to handler_two
    msg = "msg"
    dispatch = event_dispatcher(rabbit_config)

    with entrypoint_waiter(container, 'handler_two'):
        dispatch('srcservice', 'eventtype', msg)

    # method_called should have exactly one call, derived from the event
    # handler and not from the disabled @once entrypoint
    method_called.assert_called_once_with(msg)


def test_restrict_nonexistent_entrypoint(container_factory, rabbit_config):

    class Service(object):
        @rpc
        def method(self, arg):
            pass

    container = container_factory(Service, rabbit_config)

    with pytest.raises(ExtensionNotFound):
        restrict_entrypoints(container, "nonexist")


def test_restrict_entrypoint_container_already_started(container_factory,
                                                       rabbit_config):

    class Service(object):
        @rpc
        def method(self, arg):
            pass

    container = container_factory(Service, rabbit_config)
    container.start()

    with pytest.raises(RuntimeError):
        restrict_entrypoints(container, "method")


def test_entrypoint_waiter(container_factory, rabbit_config):
    container = container_factory(Service, rabbit_config)
    container.start()

    dispatch = event_dispatcher(rabbit_config)
    with entrypoint_waiter(container, 'handle'):
        dispatch('srcservice', 'eventtype', "")


def test_entrypoint_waiter_bad_entrypoint(container_factory, rabbit_config):
    container = container_factory(Service, rabbit_config)

    with pytest.raises(RuntimeError) as exc:
        with entrypoint_waiter(container, "unknown"):
            pass
    assert 'has no entrypoint' in str(exc)


def test_entrypoint_waiter_duplicates(container_factory, rabbit_config):
    container = container_factory(Service, rabbit_config)

    with pytest.raises(RuntimeError) as exc:
        with entrypoint_waiter(container, "working"):
            with entrypoint_waiter(container, "working"):
                pass
    assert 'already registered' in str(exc)<|MERGE_RESOLUTION|>--- conflicted
+++ resolved
@@ -2,11 +2,7 @@
 import pytest
 
 from nameko.extensions import Dependency
-<<<<<<< HEAD
-from nameko.events import Event, event_handler
-=======
 from nameko.events import event_handler
->>>>>>> 1f0db3a2
 from nameko.exceptions import ExtensionNotFound, MethodNotFound
 from nameko.rpc import RpcProxy, rpc
 from nameko.standalone.events import event_dispatcher
@@ -274,12 +270,6 @@
 
     method_called = Mock()
 
-<<<<<<< HEAD
-    class ExampleEvent(Event):
-        type = "eventtype"
-
-=======
->>>>>>> 1f0db3a2
     class Service(object):
 
         @rpc
