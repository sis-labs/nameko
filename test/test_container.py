from eventlet import spawn, sleep, Timeout
from eventlet.event import Event
import greenlet
from mock import patch, call
import pytest

from nameko.containers import ServiceContainer, MAX_WORKERS_KEY, WorkerContext
from nameko.dependencies import(
    InjectionProvider, EntrypointProvider, entrypoint, injection,
    DependencyFactory)
from nameko.testing.utils import AnyInstanceOf


class CallCollectorMixin(object):
    call_counter = 0

    def __init__(self):
        self.instances.add(self)
        self._reset_calls()

    def _reset_calls(self):
        self.calls = []
        self.call_ids = []

    def _log_call(self, data):
        CallCollectorMixin.call_counter += 1
        self.calls.append(data)
        self.call_ids.append(CallCollectorMixin.call_counter)

    def prepare(self):
        self._log_call(('prepare'))
        super(CallCollectorMixin, self).prepare()

    def start(self):
        self._log_call(('start'))
        super(CallCollectorMixin, self).start()

    def stop(self):
        self._log_call(('stop'))
        super(CallCollectorMixin, self).stop()

    def kill(self, exc):
        self._log_call(('kill'))
        super(CallCollectorMixin, self).stop()

    def worker_setup(self, worker_ctx):
        self._log_call(('setup', worker_ctx))
        super(CallCollectorMixin, self).worker_setup(worker_ctx)

    def worker_result(self, worker_ctx, result=None, exc=None):
        self._log_call(('result', worker_ctx, (result, exc)))
        super(CallCollectorMixin, self).worker_result(worker_ctx, result, exc)

    def worker_teardown(self, worker_ctx):
        self._log_call(('teardown', worker_ctx))
        super(CallCollectorMixin, self).worker_teardown(worker_ctx)


class CallCollectingEntrypointProvider(
        CallCollectorMixin, EntrypointProvider):
    instances = set()


class CallCollectingInjectionProvider(
        CallCollectorMixin, InjectionProvider):
    instances = set()

    def acquire_injection(self, worker_ctx):
        self._log_call(('acquire', worker_ctx))
        return 'spam-attr'


@entrypoint
def foobar():
    return DependencyFactory(CallCollectingEntrypointProvider)


@injection
def call_collector():
    return DependencyFactory(CallCollectingInjectionProvider)


egg_error = Exception('broken')


class Service(object):
    name = 'test-service'

    spam = call_collector()

    @foobar
    def ham(self):
        return 'ham'

    @foobar
    def egg(self):
        raise egg_error

    @foobar
    def wait(self):
        while True:
            sleep()


@pytest.fixture
def container():
    container = ServiceContainer(service_cls=Service,
                                 worker_ctx_cls=WorkerContext,
                                 config={})
    for dep in container.dependencies:
        dep._reset_calls()

    CallCollectorMixin.call_counter = 0
    return container


@pytest.yield_fixture
def logger():
    with patch('nameko.containers._log', autospec=True) as patched:
        yield patched


def test_collects_dependencies(container):
    assert len(container.dependencies) == 4
    assert container.dependencies == (
        CallCollectingEntrypointProvider.instances |
        CallCollectingInjectionProvider.instances)


def test_starts_dependencies(container):

    for dep in container.dependencies:
        assert dep.calls == []

    container.start()

    for dep in container.dependencies:
        assert dep.calls == [
            ('prepare'),
            ('start')
        ]


def test_stops_dependencies(container):

    container.stop()
    for dep in container.dependencies:
        assert dep.calls == [
            ('stop')
        ]


def test_stops_entrypoints_before_injections(container):
    container.stop()

    dependencies = container.dependencies
    spam_dep = next(iter(dependencies.injections))

    for dec_dep in dependencies.entrypoints:
        assert dec_dep.call_ids[0] < spam_dep.call_ids[0]


def test_worker_life_cycle(container):
    dependencies = container.dependencies

    (spam_dep,) = [dep for dep in dependencies if dep.name == 'spam']
    (ham_dep,) = [dep for dep in dependencies if dep.name == 'ham']
    (egg_dep,) = [dep for dep in dependencies if dep.name == 'egg']

    ham_worker_ctx = container.spawn_worker(ham_dep, [], {})
    container._worker_pool.waitall()
    egg_worker_ctx = container.spawn_worker(egg_dep, [], {})
    container._worker_pool.waitall()

    # TODO: test handle_result callback for spawn

    assert spam_dep.calls == [
        ('acquire', ham_worker_ctx),
        ('setup', ham_worker_ctx),
        ('result', ham_worker_ctx, ('ham', None)),
        ('teardown', ham_worker_ctx),
        ('acquire', egg_worker_ctx),
        ('setup', egg_worker_ctx),
        ('result', egg_worker_ctx, (None, egg_error)),
        ('teardown', egg_worker_ctx),
    ]

    assert ham_dep.calls == [
        ('setup', ham_worker_ctx),
        ('teardown', ham_worker_ctx),
        ('setup', egg_worker_ctx),
        ('teardown', egg_worker_ctx),
    ]

    assert egg_dep.calls == [
        ('setup', ham_worker_ctx),
        ('teardown', ham_worker_ctx),
        ('setup', egg_worker_ctx),
        ('teardown', egg_worker_ctx),
    ]


def test_wait_waits_for_container_stopped(container):
    gt = spawn(container.wait)

    with Timeout(1):
        assert not gt.dead
        container.stop()
        sleep(0.01)
        assert gt.dead


def test_container_doesnt_exhaust_max_workers(container):
    spam_called = Event()
    spam_continue = Event()

    class Service(object):
        name = 'max-workers'

        @foobar
        def spam(self, a):
            spam_called.send(a)
            spam_continue.wait()

    container = ServiceContainer(service_cls=Service,
                                 worker_ctx_cls=WorkerContext,
                                 config={MAX_WORKERS_KEY: 1})

    dep = next(iter(container.dependencies))

    # start the first worker, which should wait for spam_continue
    container.spawn_worker(dep, ['ham'], {})

    # start the next worker in a speparate thread,
    # because it should block until the first one completed
    gt = spawn(container.spawn_worker, dep, ['eggs'], {})

    with Timeout(1):
        assert spam_called.wait() == 'ham'
        # if the container had spawned the second worker, we would see
        # an error indicating that spam_called was fired twice, and the
        # greenthread would now be dead.
        assert not gt.dead
        # reset the calls and allow the waiting worker to complete.
        spam_called.reset()
        spam_continue.send(None)
        # the second worker should now run and complete
        assert spam_called.wait() == 'eggs'
        assert gt.dead


def test_stop_already_stopped(container, logger):

    assert not container._died.ready()
    container.stop()
    assert container._died.ready()

    container.stop()
    assert logger.debug.call_args == call("already stopped %s", container)


def test_kill_already_stopped(container, logger):

    assert not container._died.ready()
    container.stop()
    assert container._died.ready()

    container.kill(Exception("kill"))
    assert logger.debug.call_args == call("already stopped %s", container)


def test_kill_container_with_active_threads(container):
    """ Start a thread that's not managed by dependencies. Ensure it is killed
    when the container is.
    """
    def sleep_forever():
        while True:
            sleep()

    container.spawn_managed_thread(sleep_forever)

    assert len(container._active_threads) == 1
    (worker_gt,) = container._active_threads

    class Killed(Exception):
        pass
    exc = Killed("kill")

    container.kill(exc)

    with Timeout(1):
        with pytest.raises(Killed):
            container._died.wait()

        with pytest.raises(greenlet.GreenletExit):
            worker_gt.wait()


def test_kill_container_with_protected_threads(container):
    """ Start a protected thread that's not managed by dependencies. Ensure it
    is killed when the container is.
    """
    def sleep_forever():
        while True:
            sleep()

    container.spawn_managed_thread(sleep_forever, protected=True)

    assert len(container._protected_threads) == 1
    (worker_gt,) = container._protected_threads

    class Killed(Exception):
        pass
    exc = Killed("kill")

    container.kill(exc)

    with Timeout(1):
        with pytest.raises(Killed):
            container._died.wait()

        with pytest.raises(greenlet.GreenletExit):
            worker_gt.wait()


def test_handle_killed_worker(container, logger):

    dep = next(iter(container.dependencies))
    container.spawn_worker(dep, ['sleep'], {})

    assert len(container._active_threads) == 1
    (worker_gt,) = container._active_threads

    worker_gt.kill()
    assert logger.warning.call_args == call("%s thread killed by container",
                                            container)

    assert not container._died.ready()  # container continues running


def test_spawned_thread_kills_container(container):
    def raise_error():
        raise Exception('foobar')

    container.start()
    container.spawn_managed_thread(raise_error)

    with pytest.raises(Exception) as exc_info:
        container.wait()

    assert exc_info.value.args == ('foobar',)


def test_spawned_thread_causes_container_to_kill_other_thread(container):
    killed_by_error_raised = Event()

    def raise_error():
        raise Exception('foobar')

    def wait_forever():
        try:
            Event().wait()
        except:
            killed_by_error_raised.send()
            raise

    container.start()

    container.spawn_managed_thread(wait_forever)
    container.spawn_managed_thread(raise_error)

    with Timeout(1):
        killed_by_error_raised.wait()


def test_container_only_killed_once(container):
    exc = Exception('foobar')

    def raise_error():
        raise exc

<<<<<<< HEAD
    orig = container._handle_container_kill
    with patch.object(container, '_handle_container_kill', autospec=True,
                      wraps=orig) as _handle_container_kill:
=======
    with patch.object(container, '_kill_active_threads') as kill_threads:
>>>>>>> 56bd5b50

        with patch.object(container, 'kill', wraps=container.kill) as kill:
            # insert an eventlet yield into the kill process, otherwise
            # the container dies before the second exception gets raised
            kill.side_effect = lambda e: sleep()

            container.start()

            # any exception in a managed thread will cause the container
            # to be killed. Two threads raising an exception will cause
            # the container's handle_thread_exit() method to kill the
            # container twice.
            container.spawn_managed_thread(raise_error)
            container.spawn_managed_thread(raise_error)

            # container should die with an exception
            with pytest.raises(Exception):
                container.wait()

            # container.kill should have been called twice
            assert kill.call_args_list == [call(exc), call(exc)]

            # only the first kill results in any cleanup
            assert kill_threads.call_count == 1


def test_container_stop_kills_remaining_managed_threads(container, logger):
    """ Verify any remaining managed threads are killed when a container
    is stopped.
    """
    def sleep_forever():
        while True:
            sleep()

    container.start()

    container.spawn_managed_thread(sleep_forever)
    container.spawn_managed_thread(sleep_forever, protected=True)

    container.stop()

    assert logger.warning.call_args_list == [
        call("killing %s active thread(s)", 1),
        call("%s thread killed by container", container),
        call("killing %s protected thread(s)", 1),
        call("%s thread killed by container", container),
    ]


def test_container_kill_kills_remaining_managed_threads(container, logger):
    """ Verify any remaining managed threads are killed when a container
    is killed.
    """
    def sleep_forever():
        while True:
            sleep()

    container.start()

    container.spawn_managed_thread(sleep_forever)
    container.spawn_managed_thread(sleep_forever, protected=True)

    container.kill(Exception("killed"))

    assert logger.warning.call_args_list == [
        call("killing %s active thread(s)", 1),
        call("%s thread killed by container", container),
        call("killing %s protected thread(s)", 1),
        call("%s thread killed by container", container),
    ]


def test_container_entrypoint_property(container):
    entrypoints = container.entrypoints
    assert {dep.name for dep in entrypoints} == {'wait', 'ham', 'egg'}
    assert entrypoints == 3 * [AnyInstanceOf(CallCollectingEntrypointProvider)]


def test_container_injection_property(container):
    injections = container.injections
    assert {dep.name for dep in injections} == {'spam'}
    assert injections == [AnyInstanceOf(CallCollectingInjectionProvider)]<|MERGE_RESOLUTION|>--- conflicted
+++ resolved
@@ -379,18 +379,13 @@
     def raise_error():
         raise exc
 
-<<<<<<< HEAD
-    orig = container._handle_container_kill
-    with patch.object(container, '_handle_container_kill', autospec=True,
-                      wraps=orig) as _handle_container_kill:
-=======
-    with patch.object(container, '_kill_active_threads') as kill_threads:
->>>>>>> 56bd5b50
+    with patch.object(
+            container, '_kill_active_threads', autospec=True) as kill_threads:
 
         with patch.object(container, 'kill', wraps=container.kill) as kill:
             # insert an eventlet yield into the kill process, otherwise
             # the container dies before the second exception gets raised
-            kill.side_effect = lambda e: sleep()
+            kill.side_effect = lambda exc: sleep()
 
             container.start()
 
