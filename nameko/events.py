"""
Provides a high level interface to the core messaging module.

Events are special messages, which can be emitted by one service
and handled by other listenting services.

To emit an event, a service must define an `Event` class with a unique type
and dispatch an instance of it using the `EventDispatcher`.
Dispatching of events is done asynchronously. It is only guaranteed
that the event has been dispatched, not that it was received or handled by a
listener.

To listen to an event, a service must declare a handler using the
`handle_event` decorator, providing the target service and an event filter.

Example:

@handle_event("foo_service", "event.type")
def bar(evt):
    pass

"""
from __future__ import absolute_import
from logging import getLogger
import uuid

from kombu import Exchange, Queue

from nameko.messaging import (
    Publisher, PERSISTENT,
    ConsumeProvider)
from nameko.dependencies import dependency_decorator


SERVICE_POOL = "service_pool"
SINGLETON = "singleton"
BROADCAST = "broadcast"

_log = getLogger(__name__)


def get_event_exchange(service_name):
    """ Get an exchange for ``service_name`` events.
    """
    exchange_name = "{}.events".format(service_name)
    exchange = Exchange(
        exchange_name, type='topic', durable=True, auto_delete=True,
        delivery_mode=PERSISTENT)

    return exchange


class EventTypeMissing(Exception):
    """ Raised when an Event subclasses are defined without and event-type.
    """
    def __init__(self, name):
        msg = ("Event subclass '{}' cannot be created without "
               "a 'type' attribute.").format(name)

        super(EventTypeMissing, self).__init__(msg)


class EventTypeTooLong(Exception):
    """ Raised when event types are defined and longer than 255 bytes.
    """
    def __init__(self, event_type):
        msg = 'Event type "{}" too long. Should be < 255 bytes.'.format(
            event_type)
        super(EventTypeTooLong, self).__init__(msg)


class EventHandlerConfigurationError(Exception):
    """ Raised when an event handler is misconfigured.
    """


class EventMeta(type):
    """ Ensures every Event subclass has it's own event-type defined,
    and that the type is less than 255 bytes in size.

    This is a limitation imposed by AMQP topic exchanges.
    """

    def __new__(mcs, name, bases, dct):
        try:
            event_type = dct['type']
        except KeyError:
            raise EventTypeMissing(name)
        else:
            if len(event_type) > 255:
                raise EventTypeTooLong(event_type)

        return super(EventMeta, mcs).__new__(mcs, name, bases, dct)


class Event(object):
    """ The base class for all events to be dispatched by an `EventDispatcher`.
    """
    __metaclass__ = EventMeta

    type = 'Event'
    """ The type of the event.

    Events can be name-spaced using the type property:
    e.g. type = 'spam.ham.eggs'

    See amqp routing keys for `topic` exchanges for more info.
    """

    def __init__(self, data):
        self.data = data


class EventDispatcher(Publisher):
    """ Provides an event dispatcher method via dependency injection.

    Events emitted will be dispatched via the service's events exchange,
    which automatically gets declared by the event dispatcher
    as a topic exchange.
    The name for the exchange will be `{service-name}.events`.

    Events, emitted via the dispatcher, will be serialized and published
    to the events exchange. The event's type attribute is used as the
    routing key, which can be used for filtering on the listener's side.

    The dispatcher will return as soon as the event message has been published.
    There is no guarantee that any service will receive the event, only
    that the event has been successfully dispatched.

    Example:

    class MyEvent(Event):
        type = 'spam.ham'


    class Spammer(object):
        dispatch_spam = EventDispatcher()

        def emit_spam(self):
            evt = MyEvent('ham and eggs')
            self.dispatch_spam(evt)

    """
    def start(self, srv_ctx):
        # TODO: should we actually put this into the srv_ctx?
        self.exchange = get_event_exchange(srv_ctx.name)
        super(EventDispatcher, self).start(srv_ctx)

    def acquire_injection(self, worker_ctx):
        """ Inject a dispatch method onto the service instance
        """
        def dispatch(evt):
            exchange = self.exchange

            msg = evt.data
            routing_key = evt.type

            with self.get_producer(worker_ctx.srv_ctx) as producer:
                producer.publish(
                    msg, exchange=exchange, routing_key=routing_key)

        return dispatch


@dependency_decorator
def event_handler(service_name, event_type, handler_type=SERVICE_POOL,
                  reliable_delivery=True, requeue_on_error=False):
    """
    Decorate a method as a handler of ``event_type`` events on the service
    called ``service_name``.

    ``handler_type`` determines the behaviour of the handler:
        - ``events.SERVICE_POOL``: event handlers will be pooled by service
            type and handler-method and one from each pool will receive
            the event

                       .-[queue]- (service X handler-method-1)
                      /
            exchange o --[queue]- (service X handler-method-2)
                      \
                       \          (service Y(instance 1) hanlder-method)
                        \       /
                         [queue]
                                \
                                  (service Y(instance 2) handler-method)

        - ``events.SINGLETON``: events will be received by only one registered
            handler. If requeued on error, they may be given to a different
            handler.
                                   (service X handler-method)
                                 /
            exchange o -- [queue]
                                 \
                                   (service Y handler-method)

        - ``events.BROADCAST``: events will be received by every handler. This
            will broadcast to every service instance, not just every service
            type - use wisely!

                        [queue]- (service X(instance 1) handler-method)
                      /
            exchange o - [queue]- (service X(instance 2) handler-method)
                      \
                        [queue]- (service Y handler-method)

    If ``requeue_on_error``, handlers will return the event to the queue if an
    error occurs while handling it. Defaults to False.

    If ``reliable_delivery``, events will be kept in the queue until there is
    a handler to consume them. Defaults to ``True``.

    Raises an ``EventHandlerConfigurationError`` if the ``handler_type``
    is set to ``BROADCAST`` and ``reliable_delivery`` is set to ``True``.
    """
    if reliable_delivery and handler_type is BROADCAST:
        raise EventHandlerConfigurationError(
            "Broadcast event handlers cannot be configured with reliable "
            "delivery.")

    return EventHandler(service_name, event_type, handler_type,
                        reliable_delivery, requeue_on_error)


class EventHandler(ConsumeProvider):

    def __init__(self, service_name, event_type, handler_type,
                 reliable_delivery, requeue_on_error):

        self.service_name = service_name
        self.event_type = event_type
        self.handler_type = handler_type
        self.reliable_delivery = reliable_delivery

<<<<<<< HEAD
        super(EventHandler, self).__init__(
            queue=None, requeue_on_error=requeue_on_error)

    def start(self, srv_ctx):
        """

        Queue names have the following formats, based on handler_type:

        SERVICE_POOL: evt-<src-service-type>-<event_type>-<dest-service-type>
        BROADCAST: evt-<src-service-type>-<event_type>-<dest-guid>
        SINGLETON: evt-<src-service-type>-<event_type>
=======
    def get_queue(self, service, method_name):
        """ Get a queue for the given ``service`` instance to listen to events
        with this configuration.
>>>>>>> 2712457a
        """
        _log.debug('handler start {}'.format(srv_ctx))

        # handler_type determines queue name
        if self.handler_type is SERVICE_POOL:
<<<<<<< HEAD
            queue_name = "evt-{}-{}-{}".format(self.service_name,
                                               self.event_type,
                                               srv_ctx.name)
=======
            queue_name = "evt-{}-{}--{}.{}".format(self.service_name,
                                                   self.event_type,
                                                   service.topic,
                                                   method_name)
>>>>>>> 2712457a
        elif self.handler_type is SINGLETON:
            queue_name = "evt-{}-{}".format(self.service_name,
                                            self.event_type)
        elif self.handler_type is BROADCAST:
            queue_name = "evt-{}-{}--{}.{}-{}".format(self.service_name,
                                                      self.event_type,
                                                      service.topic,
                                                      method_name,
                                                      uuid.uuid4().hex)

        exchange = get_event_exchange(self.service_name)

        # auto-delete queues if events are not reliably delivered
        auto_delete = not self.reliable_delivery
        self.queue = Queue(
            queue_name, exchange=exchange, routing_key=self.event_type,
            durable=True, auto_delete=auto_delete)

        super(EventHandler, self).start(srv_ctx)<|MERGE_RESOLUTION|>--- conflicted
+++ resolved
@@ -231,46 +231,26 @@
         self.handler_type = handler_type
         self.reliable_delivery = reliable_delivery
 
-<<<<<<< HEAD
         super(EventHandler, self).__init__(
             queue=None, requeue_on_error=requeue_on_error)
 
     def start(self, srv_ctx):
-        """
-
-        Queue names have the following formats, based on handler_type:
-
-        SERVICE_POOL: evt-<src-service-type>-<event_type>-<dest-service-type>
-        BROADCAST: evt-<src-service-type>-<event_type>-<dest-guid>
-        SINGLETON: evt-<src-service-type>-<event_type>
-=======
-    def get_queue(self, service, method_name):
-        """ Get a queue for the given ``service`` instance to listen to events
-        with this configuration.
->>>>>>> 2712457a
-        """
         _log.debug('handler start {}'.format(srv_ctx))
 
         # handler_type determines queue name
         if self.handler_type is SERVICE_POOL:
-<<<<<<< HEAD
-            queue_name = "evt-{}-{}-{}".format(self.service_name,
-                                               self.event_type,
-                                               srv_ctx.name)
-=======
             queue_name = "evt-{}-{}--{}.{}".format(self.service_name,
                                                    self.event_type,
-                                                   service.topic,
-                                                   method_name)
->>>>>>> 2712457a
+                                                   srv_ctx.name,
+                                                   self.name)
         elif self.handler_type is SINGLETON:
             queue_name = "evt-{}-{}".format(self.service_name,
                                             self.event_type)
         elif self.handler_type is BROADCAST:
             queue_name = "evt-{}-{}--{}.{}-{}".format(self.service_name,
                                                       self.event_type,
-                                                      service.topic,
-                                                      method_name,
+                                                      srv_ctx.name,
+                                                      self.name,
                                                       uuid.uuid4().hex)
 
         exchange = get_event_exchange(self.service_name)
