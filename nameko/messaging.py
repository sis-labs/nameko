'''
Provides core messaging decorators and dependency injection providers.
'''
from __future__ import absolute_import
from itertools import count
from functools import partial
from logging import getLogger
import socket
from weakref import WeakKeyDictionary

import eventlet
from eventlet.event import Event

from kombu.common import maybe_declare
from kombu.pools import producers, connections
from kombu import Connection
from kombu.mixins import ConsumerMixin

from nameko.dependencies import (
    AttributeDependency, DecoratorDependency, dependency_decorator)

_log = getLogger(__name__)

# delivery_mode
PERSISTENT = 2
<<<<<<< HEAD
HEADER_PREFIX = "nameko"
=======
AMQP_URI_CONFIG_KEY = 'AMQP_URI'
>>>>>>> 6b1353a7


class HeaderEncoder(object):

    header_prefix = HEADER_PREFIX

    def get_message_headers(self, worker_ctx):
        headers = {}
        for key in worker_ctx.data_keys:
            if key in worker_ctx.data:
                name = "{}.{}".format(self.header_prefix, key)
                headers[name] = worker_ctx.data[key]
        return headers


class HeaderDecoder(object):

    header_prefix = HEADER_PREFIX

    def unpack_message_headers(self, worker_ctx_cls, message):
        data_keys = worker_ctx_cls.data_keys

        data = {}
        for key in data_keys:
            name = "{}.{}".format(self.header_prefix, key)
            if name in message.headers:
                data[key] = message.headers[name]
        return data


class Publisher(AttributeDependency, HeaderEncoder):
    """
    Provides a message publisher method via dependency injection.

    Publishers usually push messages to an exchange, which dispatches
    them to bound queue.
    To simplify this for various use cases a Publisher either accepts
    a bound queue or an exchange and will ensure both are declared before
    a message is published.

    Example::

        class Foobar(object):

            publish = Publisher(exchange=...)

            def spam(self, data):
                self.publish('spam:' + data)

    """
    def __init__(self, exchange=None, queue=None):
        self.exchange = exchange
        self.queue = queue

    def get_connection(self, srv_ctx):
<<<<<<< HEAD
        # TODO: should this live outside of the class or be a class method?
        conn = Connection(srv_ctx.config['amqp_uri'])
=======
        #TODO: should this live outside of the class or be a class method?
        conn = Connection(srv_ctx.config[AMQP_URI_CONFIG_KEY])
>>>>>>> 6b1353a7
        return connections[conn].acquire(block=True)

    def get_producer(self, srv_ctx):
        conn = Connection(srv_ctx.config[AMQP_URI_CONFIG_KEY])
        return producers[conn].acquire(block=True)

    def start(self, srv_ctx):
        exchange = self.exchange
        queue = self.queue

        with self.get_connection(srv_ctx) as conn:
            if queue is not None:
                maybe_declare(queue, conn)
            elif exchange is not None:
                maybe_declare(exchange, conn)

    def acquire_injection(self, worker_ctx):
        def publish(msg, **kwargs):
            exchange = self.exchange
            queue = self.queue

            if exchange is None and queue is not None:
                exchange = queue.exchange

            with self.get_producer(worker_ctx.srv_ctx) as producer:
                # TODO: should we enable auto-retry,
                #      should that be an option in __init__?
                headers = self.get_message_headers(worker_ctx)
                producer.publish(msg, exchange=exchange, headers=headers,
                                 **kwargs)

        return publish


@dependency_decorator
def consume(queue, requeue_on_error=False):
    '''
    Decorates a method as a message consumer.

    Messaages from the queue will be deserialized depending on their content
    type and passed to the the decorated method.
    When the conumer method returns without raising any exceptions,
    the message will automatically be acknowledged.
    If any exceptions are raised during the consumtion and
    `requeue_on_error` is True, the message will be requeued.

    Example::

        @consume(...)
        def handle_message(self, body):

            if not self.spam(body):
                raise Exception('message will be requeued')

            self.shrub(body)

    Args:
        queue: The queue to consume from.
    '''
    return ConsumeProvider(queue, requeue_on_error)


queue_consumers = WeakKeyDictionary()


def get_queue_consumer(srv_ctx):
    """ Get or create a QueueConsumer instance for the given ``srv_ctx``
    """
    if srv_ctx not in queue_consumers:
        queue_consumer = QueueConsumer(
            srv_ctx.config[AMQP_URI_CONFIG_KEY], srv_ctx.max_workers)
        queue_consumers[srv_ctx] = queue_consumer

    return queue_consumers[srv_ctx]


class ConsumeProvider(DecoratorDependency, HeaderDecoder):

    def __init__(self, queue, requeue_on_error):
        self.queue = queue
        self.requeue_on_error = requeue_on_error

    def start(self, srv_ctx):
        qc = get_queue_consumer(srv_ctx)
        qc.add_consumer(self.queue, partial(self.handle_message, srv_ctx))

    def on_container_started(self, srv_ctx):
        qc = get_queue_consumer(srv_ctx)
        qc.start()

    def stop(self, srv_ctx):
        qc = get_queue_consumer(srv_ctx)
        qc.stop()

    def handle_message(self, srv_ctx, body, message):
        args = (body,)
        kwargs = {}

        worker_ctx_cls = srv_ctx.container.worker_ctx_cls
        context_data = self.unpack_message_headers(worker_ctx_cls, message)

        srv_ctx.container.spawn_worker(
            self, args, kwargs,
            context_data=context_data,
            handle_result=partial(self.handle_result, message))

    def handle_result(self, message, worker_ctx, result=None, exc=None):
        srv_ctx = worker_ctx.srv_ctx
        self.handle_message_processed(srv_ctx, message, result, exc)

    def handle_message_processed(
            self, srv_ctx, message, result=None, exc=None):
        qc = get_queue_consumer(srv_ctx)

        if exc is not None and self.requeue_on_error:
            qc.requeue_message(message)
        else:
            qc.ack_message(message)


class QueueConsumerStopped(Exception):
    pass


class QueueConsumer(ConsumerMixin):
    def __init__(self, amqp_uri, prefetch_count):
        self._connection = None
        self._amqp_uri = amqp_uri
        self._prefetch_count = prefetch_count
        self._registry = []

        self._pending_messages = set()
        self._pending_ack_messages = []
        self._pending_requeue_messages = []

        self._cancel_consumers = False
        self._consumers_stopped = False

        self._gt = None
        self._starting = False
        self._stopping = False

        self._consumers_ready = Event()

    def start(self):
        if not self._starting:
            self._starting = True

            _log.debug('starting %s', self)
            self._gt = eventlet.spawn(self.run)
        else:
            _log.debug('already starting %s', self)

        try:
            _log.debug('waiting for consumer read %s', self)
            self._consumers_ready.wait()
        except QueueConsumerStopped:
            _log.debug('consumer was stopped before it started %s', self)
        else:
            _log.debug('started %s', self)

    def stop(self):
        if not self._stopping:
            self._stopping = True

            if not self._consumers_ready.ready():
                _log.debug('stopping while consumer is starting %s', self)

                stop_exc = QueueConsumerStopped()
                # stopping before we have started successfully by brutally
                # killing the consumer thread as we don't have a way to hook
                # into the pre-consumption startup process
                self._gt.kill(stop_exc)
                # we also want to let the start method know that we died
                # it is waiting for the consumer to be ready
                # so we send the same exceptions
                self._consumers_ready.send_exception(stop_exc)
            else:
                _log.debug('stopping %s', self)

                self._cancel_consumers = True
        else:
            _log.debug('already stopping %s', self)

        try:
            _log.debug('waiting for consumer death %s', self)
            self._gt.wait()
        except QueueConsumerStopped:
            pass

        _log.debug('stopped %s', self)

    def add_consumer(self, queue, on_message):
        _log.debug("adding consumer for %s, on_message: %s", queue, on_message)
        self._registry.append((queue, on_message))

    def ack_message(self, message):
        _log.debug("stashing message-ack: %s", message)
        self._pending_messages.remove(message)
        self._pending_ack_messages.append(message)

    def requeue_message(self, message):
        _log.debug("stashing message-requeue: %s", message)
        self._pending_messages.remove(message)
        self._pending_requeue_messages.append(message)

    def _on_message(self, handle_message, body, message):
        _log.debug("received message: %s", message)
        self._pending_messages.add(message)
        handle_message(body, message)

    def _cancel_consumers_if_requested(self):
        if self._cancel_consumers:
            if self._consumers:
                self._cancel_consumers = False
                _log.debug('cancelling consumers')

                for consumer in self._consumers:
                    consumer.cancel()

            self._consumers_stopped = True

    def _process_pending_message_acks(self):
        messages = self._pending_ack_messages
        if messages:
            _log.debug('ack() %d processed messages', len(messages))
            while messages:
                msg = messages.pop()
                msg.ack()
                eventlet.sleep()

        messages = self._pending_requeue_messages
        if messages:
            _log.debug('requeue() %d processed messages', len(messages))
            while messages:
                msg = messages.pop()
                msg.requeue()
                eventlet.sleep()

    @property
    def connection(self):
        """ kombu requirement """
        if self._connection is None:
            self._connection = Connection(self._amqp_uri)

        return self._connection

    def get_consumers(self, Consumer, channel):
        """ kombu callback to set up consumers """
        _log.debug('settting up consumers')

        consumers = []
        for queue, handle_message in self._registry:
            callback = partial(self._on_message, handle_message)
            consumer = Consumer(queues=[queue], callbacks=[callback])
            consumer.qos(prefetch_count=self._prefetch_count)
            consumers.append(consumer)

        self._consumers = consumers
        return consumers

    def on_iteration(self):
        """ kombu callback for each drain_events loop iteration."""
        self._cancel_consumers_if_requested()

        self._process_pending_message_acks()

        if self._consumers_stopped and not self._pending_messages:
            _log.debug('requesting stop after iteration')
            self.should_stop = True

    def on_consume_ready(self, connection, channel, consumers, **kwargs):
        """ kombu callback when consumers have been set up and before the
        first message is consumed """

        _log.debug('consumer started')
        self._consumers_ready.send(None)

    def consume(self, limit=None, timeout=None, safety_interval=0.1, **kwargs):
        """ Lifted from kombu so we are able to break the loop immediately
            after a shutdown is triggered rather than waiting for the timeout.
        """
        elapsed = 0
        with self.Consumer() as (connection, channel, consumers):
            with self.extra_context(connection, channel):
                self.on_consume_ready(connection, channel, consumers, **kwargs)
                for i in limit and xrange(limit) or count():
                    # moved from after the following `should_stop` condition to
                    # avoid waiting on a drain_events timeout before breaking
                    # the loop.
                    self.on_iteration()
                    if self.should_stop:
                        break

                    try:
                        connection.drain_events(timeout=safety_interval)
                    except socket.timeout:
                        elapsed += safety_interval
                        # Excluding the following clause from coverage,
                        # as timeout never appears to be set - This method
                        # is a lift from kombu so will leave in place for now.
                        if timeout and elapsed >= timeout:  # pragma: no cover
                            raise socket.timeout()
                    except socket.error:
                        if not self.should_stop:
                            raise
                    else:
                        yield
                        elapsed = 0


# def _handle_consumer_exited(self, gt):
#     try:
#         resp = gt.wait()
#     except greenlet.GreenletExit:
#         logger.info('%s consumer killed', self.service_name, exc_info=True)
#         self.should_stop = True
#     except Exception:
#         logger.critical(
#             '%s consumer exited', self.service_name, exc_info=True)
#     else:
#         if self.should_stop:
#             logger.debug(
#                 '%s consumer returned %s', self.service_name, repr(resp))
#         else:
#             logger.critical(
#                 '%s consumer unexpectedly returned %s',
#                 self.service_name, repr(resp))
#     if not self.should_stop:
#         def restart_after_death():
#             while not gt.dead:
#                 eventlet.sleep(0)
#             self.start()
#         eventlet.spawn_n(restart_after_death)<|MERGE_RESOLUTION|>--- conflicted
+++ resolved
@@ -23,11 +23,8 @@
 
 # delivery_mode
 PERSISTENT = 2
-<<<<<<< HEAD
 HEADER_PREFIX = "nameko"
-=======
 AMQP_URI_CONFIG_KEY = 'AMQP_URI'
->>>>>>> 6b1353a7
 
 
 class HeaderEncoder(object):
@@ -83,13 +80,8 @@
         self.queue = queue
 
     def get_connection(self, srv_ctx):
-<<<<<<< HEAD
         # TODO: should this live outside of the class or be a class method?
-        conn = Connection(srv_ctx.config['amqp_uri'])
-=======
-        #TODO: should this live outside of the class or be a class method?
         conn = Connection(srv_ctx.config[AMQP_URI_CONFIG_KEY])
->>>>>>> 6b1353a7
         return connections[conn].acquire(block=True)
 
     def get_producer(self, srv_ctx):
