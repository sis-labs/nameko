--- conflicted
+++ resolved
@@ -151,16 +151,7 @@
         callback = partial(self.handle_message_processed, message)
         args = (body,)
         kwargs = {}
-<<<<<<< HEAD
-        #TODO: if we have e.g. timers taking up all workers and a consumer
-        # tries to spawn a next worker, what should the behavior be?
-        # We can't block the the consumer thread as it would mean
-        # current workers could not ack their messages and we'd deadlock
-
-        srv_ctx['container'].spawn_worker(self.name, args, kwargs, callback)
-=======
         srv_ctx.container.spawn_worker(self.name, args, kwargs, callback)
->>>>>>> 75407c0a
 
     def handle_message_processed(self, message, worker_ctx):
         qc = get_queue_consumer(worker_ctx.srv_ctx)
@@ -206,11 +197,7 @@
         self._registry.append((queue, on_message))
 
     def ack_message(self, message):
-<<<<<<< HEAD
-        _log.debug("queueconsumer ack_message {}".format(message))
-=======
         _log.debug("message: {}".format(message))
->>>>>>> 75407c0a
         self._pending_messages.remove(message)
         self._pending_ack_messages.append(message)
 
