'''
Provides core messaging decorators and dependency injection providers.
'''
from __future__ import absolute_import
from itertools import count
from functools import partial
from logging import getLogger
import socket

import eventlet
from eventlet.event import Event

from kombu.common import maybe_declare
from kombu.pools import producers, connections
from kombu import Connection
from kombu.mixins import ConsumerMixin

<<<<<<< HEAD
from nameko.constants import DEFAULT_RETRY_POLICY, AMQP_URI_CONFIG_KEY
from nameko.dependencies import (
    InjectionProvider, EntrypointProvider, entrypoint, injection,
    DependencyProvider, ProviderCollector, DependencyFactory, dependency,
    CONTAINER_SHARED)
=======
from nameko.constants import DEFAULT_RETRY_POLICY
from nameko.extensions import (
    Dependency, Entrypoint, SharedExtension, ProviderCollector)
>>>>>>> 5ce4d8f2
from nameko.exceptions import ContainerBeingKilled

_log = getLogger(__name__)

# delivery_mode
PERSISTENT = 2
HEADER_PREFIX = "nameko"


class HeaderEncoder(object):

    header_prefix = HEADER_PREFIX

    def _get_header_name(self, key):
        return "{}.{}".format(self.header_prefix, key)

    def get_message_headers(self, worker_ctx):
        data = worker_ctx.context_data

        if None in data.values():
            _log.warn(
                'Attempted to publish unserialisable header value. '
                'Headers with a value of `None` will be dropped from '
                'the payload. %s', data)

        headers = {self._get_header_name(key): value
                   for key, value in data.items()
                   if value is not None}
        return headers


class HeaderDecoder(object):

    header_prefix = HEADER_PREFIX

    def _strip_header_name(self, key):
        full_prefix = "{}.".format(self.header_prefix)
        if key.startswith(full_prefix):
            return key[len(full_prefix):]
        return key

    def unpack_message_headers(self, worker_ctx_cls, message):
        stripped = {self._strip_header_name(k): v
                    for k, v in message.headers.iteritems()}
        return worker_ctx_cls.get_context_data(stripped)


class Publisher(Dependency, HeaderEncoder):

    amqp_uri = None

    def __init__(self, exchange=None, queue=None):
        """ Provides an AMQP message publisher method via dependency injection.

        In AMQP messages are published to *exchanges* and routed to bound
        *queues*. This dependency accepts either an `exchange` or a bound
        `queue`, and will ensure both are declared before publishing.

        :Parameters:
            exchange : :class:`kombu.Exchange`
                Destination exchange
            queue : :class:`kombu.Queue`
                Bound queue. The event will be published to this queue's
                exchange.

        If neither `queue` nor `exchange` are provided, the message will be
        published to the default exchange.

        Example::

            class Foobar(object):

                publish = Publisher(exchange=...)

                def spam(self, data):
                    self.publish('spam:' + data)
        """
        self.exchange = exchange
        self.queue = queue

    # TODO: should be a module level function
    def get_connection(self):
        conn = Connection(self.amqp_uri)
        return connections[conn].acquire(block=True)

    # TODO: should be a module level function
    def get_producer(self):
        conn = Connection(self.amqp_uri)
        return producers[conn].acquire(block=True)

    def setup(self, container):

        self.amqp_uri = container.config[AMQP_URI_CONFIG_KEY]

        exchange = self.exchange
        queue = self.queue

        with self.get_connection() as conn:
            if queue is not None:
                maybe_declare(queue, conn)
            elif exchange is not None:
                maybe_declare(exchange, conn)

    def acquire_injection(self, worker_ctx):
        def publish(msg, **kwargs):
            exchange = self.exchange
            queue = self.queue

            if exchange is None and queue is not None:
                exchange = queue.exchange

            retry = kwargs.pop('retry', True)
            retry_policy = kwargs.pop('retry_policy', DEFAULT_RETRY_POLICY)

            with self.get_producer() as producer:
                headers = self.get_message_headers(worker_ctx)
                producer.publish(
                    msg, exchange=exchange, headers=headers,
                    retry=retry, retry_policy=retry_policy, **kwargs)

        return publish


class QueueConsumer(SharedExtension, ProviderCollector, ConsumerMixin):

    amqp_uri = None
    prefetch_count = None

    def __init__(self):
        self._connection = None

        self._consumers = {}

        self._pending_messages = set()
        self._pending_ack_messages = []
        self._pending_requeue_messages = []
        self._pending_remove_providers = {}

        self._gt = None
        self._starting = False

        self._consumers_ready = Event()
        super(QueueConsumer, self).__init__()

    def _handle_thread_exited(self, gt):
        exc = None
        try:
            gt.wait()
        except Exception as e:
            exc = e

        if not self._consumers_ready.ready():
            self._consumers_ready.send_exception(exc)

    def setup(self, container):
        self.container = container  # stash container (TEMP?)
        self.amqp_uri = container.config[AMQP_URI_CONFIG_KEY]
        self.prefetch_count = container.max_workers

    def start(self):
        if not self._starting:
            self._starting = True

            _log.debug('starting %s', self)
            self._gt = self.container.spawn_managed_thread(self.run,
                                                           protected=True)
            self._gt.link(self._handle_thread_exited)
        try:
            _log.debug('waiting for consumer ready %s', self)
            self._consumers_ready.wait()
        except QueueConsumerStopped:
            _log.debug('consumer was stopped before it started %s', self)
        except Exception as exc:
            _log.debug('consumer failed to start %s (%s)', self, exc)
        else:
            _log.debug('started %s', self)

    def stop(self):
        """ Stop the queue-consumer gracefully.

        Wait until the last provider has been unregistered and for
        the ConsumerMixin's greenthread to exit (i.e. until all pending
        messages have been acked or requeued and all consumers stopped).
        """
        if not self._consumers_ready.ready():
            _log.debug('stopping while consumer is starting %s', self)

            stop_exc = QueueConsumerStopped()

            # stopping before we have started successfully by brutally
            # killing the consumer thread as we don't have a way to hook
            # into the pre-consumption startup process
            self._gt.kill(stop_exc)

        self.wait_for_providers()

        try:
            _log.debug('waiting for consumer death %s', self)
            self._gt.wait()
        except QueueConsumerStopped:
            pass

        super(QueueConsumer, self).stop()
        _log.debug('stopped %s', self)

    def kill(self):
        """ Kill the queue-consumer.

        Unlike `stop()` any pending message ack or requeue-requests,
        requests to remove providers, etc are lost and the consume thread is
        asked to terminate as soon as possible.
        """
        # greenlet has a magic attribute ``dead`` - pylint: disable=E1101
        if self._gt is not None and not self._gt.dead:
            # we can't just kill the thread because we have to give
            # ConsumerMixin a chance to close the sockets properly.
            self._providers = set()
            self._pending_messages = set()
            self._pending_ack_messages = []
            self._pending_requeue_messages = []
            self._pending_remove_providers = {}
            self.should_stop = True
            try:
                self._gt.wait()
            except Exception as exc:
                # discard the exception since we're already being killed
                _log.warn(
                    'QueueConsumer %s raised `%s` during kill', self, exc)

            super(QueueConsumer, self).kill()
            _log.debug('killed %s', self)

    def unregister_provider(self, provider):
        if not self._consumers_ready.ready():
            # we cannot handle the situation where we are starting up and
            # want to remove a consumer at the same time
            # TODO: With the upcomming error handling mechanism, this needs
            # TODO: to be thought through again.
            self._last_provider_unregistered.send()
            return

        removed_event = Event()
        # we can only cancel a consumer from within the consumer thread
        self._pending_remove_providers[provider] = removed_event
        # so we will just register the consumer to be canceled
        removed_event.wait()

        super(QueueConsumer, self).unregister_provider(provider)

    def ack_message(self, message):
        _log.debug("stashing message-ack: %s", message)
        self._pending_messages.remove(message)
        self._pending_ack_messages.append(message)

    def requeue_message(self, message):
        _log.debug("stashing message-requeue: %s", message)
        self._pending_messages.remove(message)
        self._pending_requeue_messages.append(message)

    def _on_message(self, body, message):
        _log.debug("received message: %s", message)
        self._pending_messages.add(message)

    def _cancel_consumers_if_requested(self):
        provider_remove_events = self._pending_remove_providers.items()
        self._pending_remove_providers = {}

        for provider, removed_event in provider_remove_events:
            consumer = self._consumers.pop(provider)

            _log.debug('cancelling consumer [%s]: %s', provider, consumer)
            consumer.cancel()
            removed_event.send()

    def _process_pending_message_acks(self):
        messages = self._pending_ack_messages
        if messages:
            _log.debug('ack() %d processed messages', len(messages))
            while messages:
                msg = messages.pop()
                msg.ack()
                eventlet.sleep()

        messages = self._pending_requeue_messages
        if messages:
            _log.debug('requeue() %d processed messages', len(messages))
            while messages:
                msg = messages.pop()
                msg.requeue()
                eventlet.sleep()

    @property
    def connection(self):
        """ Kombu requirement """
        if self.amqp_uri is None:
            return   # don't cache a connection during introspection

        if self._connection is None:
            self._connection = Connection(self.amqp_uri)

        return self._connection

    def get_consumers(self, Consumer, channel):
        """ Kombu callback to set up consumers.

        Called after any (re)connection to the broker.
        """
        _log.debug('setting up consumers %s', self)

        for provider in self._providers:
            callbacks = [self._on_message, provider.handle_message]

            consumer = Consumer(queues=[provider.queue], callbacks=callbacks)
            consumer.qos(prefetch_count=self.prefetch_count)

            self._consumers[provider] = consumer

        return self._consumers.values()

    def on_iteration(self):
        """ Kombu callback for each `drain_events` loop iteration."""
        self._cancel_consumers_if_requested()

        self._process_pending_message_acks()

        num_consumers = len(self._consumers)
        num_pending_messages = len(self._pending_messages)

        if num_consumers + num_pending_messages == 0:
            _log.debug('requesting stop after iteration')
            self.should_stop = True

    def on_connection_error(self, exc, interval):
        _log.warn('broker connection error: {}. '
                  'Retrying in {} seconds.'.format(exc, interval))

    def on_consume_ready(self, connection, channel, consumers, **kwargs):
        """ Kombu callback when consumers are ready to accept messages.

        Called after any (re)connection to the broker.
        """
        if not self._consumers_ready.ready():
            _log.debug('consumer started %s', self)
            self._consumers_ready.send(None)

        for provider in self._providers:
            try:
                callback = provider.on_consume_ready
            except AttributeError:
                pass
            else:
                callback()

    def consume(self, limit=None, timeout=None, safety_interval=0.1, **kwargs):
        """ Lifted from Kombu.

        We switch the order of the `break` and `self.on_iteration()` to
        avoid waiting on a drain_events timeout before breaking the loop.
        """
        elapsed = 0
        with self.consumer_context(**kwargs) as (conn, channel, consumers):
            for i in limit and range(limit) or count():
                self.on_iteration()
                if self.should_stop:
                    break
                try:
                    conn.drain_events(timeout=safety_interval)
                except socket.timeout:
                    elapsed += safety_interval
                    # Excluding the following clause from coverage,
                    # as timeout never appears to be set - This method
                    # is a lift from kombu so will leave in place for now.
                    if timeout and elapsed >= timeout:  # pragma: no cover
                        raise
                except socket.error:
                    if not self.should_stop:
                        raise
                else:
                    yield
                    elapsed = 0


class Consumer(Entrypoint, HeaderDecoder):

    queue_consumer = QueueConsumer()

    def __init__(self, queue, requeue_on_error=False):
        """
        Decorates a method as a message consumer.

        Messages from the queue will be deserialized depending on their content
        type and passed to the the decorated method.
        When the consumer method returns without raising any exceptions,
        the message will automatically be acknowledged.
        If any exceptions are raised during the consumption and
        `requeue_on_error` is True, the message will be requeued.

        If `requeue_on_error` is true, handlers will return the event to the
        queue if an error occurs while handling it. Defaults to false.

        Example::

            @consume(...)
            def handle_message(self, body):

                if not self.spam(body):
                    raise Exception('message will be requeued')

                self.shrub(body)

        Args:
            queue: The queue to consume from.
        """
        self.queue = queue
        self.requeue_on_error = requeue_on_error

    def setup(self, container):
        self.container = container  # stash container (TEMP?)
        self.queue_consumer.register_provider(self)

    def stop(self):
        self.queue_consumer.unregister_provider(self)

    def handle_message(self, body, message):
        args = (body,)
        kwargs = {}

        # TODO: get valid headers from config, not worker_ctx_cls
        worker_ctx_cls = self.container.worker_ctx_cls
        context_data = self.unpack_message_headers(worker_ctx_cls, message)

        handle_result = partial(self.handle_result, message)
        try:
            self.container.spawn_worker(self, args, kwargs,
                                        context_data=context_data,
                                        handle_result=handle_result)
        except ContainerBeingKilled:
            self.queue_consumer.requeue_message(message)

    def handle_result(self, message, worker_ctx, result=None, exc_info=None):
        self.handle_message_processed(message, result, exc_info)
        return result, exc_info

    def handle_message_processed(self, message, result=None, exc_info=None):

        if exc_info is not None and self.requeue_on_error:
            self.queue_consumer.requeue_message(message)
        else:
            self.queue_consumer.ack_message(message)


consume = Consumer.decorator


class QueueConsumerStopped(Exception):
    pass<|MERGE_RESOLUTION|>--- conflicted
+++ resolved
@@ -15,17 +15,9 @@
 from kombu import Connection
 from kombu.mixins import ConsumerMixin
 
-<<<<<<< HEAD
 from nameko.constants import DEFAULT_RETRY_POLICY, AMQP_URI_CONFIG_KEY
-from nameko.dependencies import (
-    InjectionProvider, EntrypointProvider, entrypoint, injection,
-    DependencyProvider, ProviderCollector, DependencyFactory, dependency,
-    CONTAINER_SHARED)
-=======
-from nameko.constants import DEFAULT_RETRY_POLICY
 from nameko.extensions import (
     Dependency, Entrypoint, SharedExtension, ProviderCollector)
->>>>>>> 5ce4d8f2
 from nameko.exceptions import ContainerBeingKilled
 
 _log = getLogger(__name__)
