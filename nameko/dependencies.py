--- conflicted
+++ resolved
@@ -4,6 +4,8 @@
 from functools import wraps
 
 import inspect
+
+DECORATOR_PROVIDERS_ATTR = 'nameko_providers'
 
 
 class DependencyProvider(object):
@@ -83,6 +85,28 @@
         """
 
 
+def register_provider(fn, provider):
+    providers = getattr(fn, DECORATOR_PROVIDERS_ATTR, None)
+
+    if providers is None:
+        providers = set()
+        setattr(fn, DECORATOR_PROVIDERS_ATTR, providers)
+
+    providers.add(provider)
+
+
+def dependency_decorator(provider_decorator):
+    @wraps(provider_decorator)
+    def wrapper(*args, **kwargs):
+        def registering_decorator(fn):
+            provider = provider_decorator(*args, **kwargs)
+            register_provider(fn, provider)
+            return fn
+
+        return registering_decorator
+    return wrapper
+
+
 def is_dependency_provider(obj):
     """
     Returns true if the obj is a DependencyProvider.
@@ -114,49 +138,13 @@
     return [dependency for name, dependency in dependencies]
 
 
-def inject_dependencies(service, container):
-    for name, provider in inspect.getmembers(service, is_dependency_provider):
-        setattr(service, name, provider.get_instance(container))
-
-
-DECORATOR_PROVIDERS_ATTR = 'nameko_providers'
-
-
-def register_provider(fn, provider):
-    providers = getattr(fn, DECORATOR_PROVIDERS_ATTR, None)
-
-    if providers is None:
-        providers = set()
-        setattr(fn, DECORATOR_PROVIDERS_ATTR, providers)
-
-    providers.add(provider)
-
-
-def dependency_decorator(provider_decorator):
-    @wraps(provider_decorator)
-    def wrapper(*args, **kwargs):
-        def registering_decorator(fn):
-            provider = provider_decorator(*args, **kwargs)
-            register_provider(fn, provider)
-            return fn
-
-        return registering_decorator
-<<<<<<< HEAD
-    return wrapper
-
-
-def get_decorator_providers(obj):
-    for name, attr in inspect.getmembers(obj, inspect.ismethod):
-        providers = get_providers(attr)
-        for provider in providers:
-            yield name, provider
-
-
 def get_providers(fn, filter_type=object):
     providers = getattr(fn, DECORATOR_PROVIDERS_ATTR, [])
     for provider in providers:
         if isinstance(provider, filter_type):
             yield provider
-=======
-    return wrapper
->>>>>>> 841825c8
+
+
+def inject_dependencies(service, container):
+    for name, provider in inspect.getmembers(service, is_dependency_provider):
+        setattr(service, name, provider.get_instance(container))
