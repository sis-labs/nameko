from __future__ import print_function

import argparse

from nameko.exceptions import CommandError, ConfigurationError
from . import backdoor, run, shell


def setup_parser():
    parser = argparse.ArgumentParser()
    subparsers = parser.add_subparsers()

    for module in [backdoor, run, shell]:
        name = module.__name__.split('.')[-1]
        module_parser = subparsers.add_parser(
            name, description=module.__doc__)
        module.init_parser(module_parser)
        module_parser.set_defaults(main=module.main)
    return parser


def main():
    parser = setup_parser()
    args = parser.parse_args()
    try:
        args.main(args)
<<<<<<< HEAD
    except CommandError as exc:
        print("Error: {}".format(exc))
=======
    except (CommandError, ConfigurationError) as exc:
        print "Error: {}".format(exc)
>>>>>>> f4bc31f4
<|MERGE_RESOLUTION|>--- conflicted
+++ resolved
@@ -24,10 +24,5 @@
     args = parser.parse_args()
     try:
         args.main(args)
-<<<<<<< HEAD
-    except CommandError as exc:
-        print("Error: {}".format(exc))
-=======
     except (CommandError, ConfigurationError) as exc:
-        print "Error: {}".format(exc)
->>>>>>> f4bc31f4
+        print("Error: {}".format(exc))