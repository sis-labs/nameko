--- conflicted
+++ resolved
@@ -174,12 +174,6 @@
             self.config = config
             self.shared_extensions = {}
 
-<<<<<<< HEAD
-=======
-    class Dummy(Entrypoint):
-        method_name = "call"
-
->>>>>>> 9a3ba6bc
     _proxy = None
 
     def __init__(
@@ -191,15 +185,11 @@
         reply_listener = SingleThreadedReplyListener(timeout=timeout).bind(
             container)
 
-        class DummyProvider(object):
-            name = caller_name
+        class Dummy(Entrypoint):
+            method_name = caller_name
 
         self._worker_ctx = worker_ctx_cls(
-<<<<<<< HEAD
-            container, service=None, provider=DummyProvider,
-=======
-            container, service=None, entrypoint=self.Dummy,
->>>>>>> 9a3ba6bc
+            container, service=None, entrypoint=Dummy,
             data=context_data)
         self._reply_listener = reply_listener
 
