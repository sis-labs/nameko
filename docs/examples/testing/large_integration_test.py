"""
In a large integration test of highly connected services, it's preferable to
limit interactions to only those under test.

This file defines several toy services that interact to form a shop of the
famous ACME Corporation. The AcmeShopService relies on the StockService,
InvoiceService and PaymentService to fulfil its orders. They are not best
practice examples! They're minimal services provided for the test at the
bottom of the file.

``test_shop_integration`` is a  full integration test of the ACME shop
"checkout" flow. It demonstrates how to test the multiple ACME services in
combination with each other, including limiting service interactions by
replacing certain entrypoints and dependencies.
"""

from collections import defaultdict

import pytest

from nameko.extensions import Dependency
<<<<<<< HEAD
from nameko.events import EventDispatcher, Event, event_handler
=======
from nameko.events import EventDispatcher, event_handler
>>>>>>> 1f0db3a2
from nameko.exceptions import RemoteError
from nameko.rpc import rpc, RpcProxy
from nameko.runners import ServiceRunner
from nameko.standalone.rpc import ServiceRpcProxy
from nameko.testing.services import replace_injections, restrict_entrypoints
from nameko.testing.utils import get_container
from nameko.timer import timer


class NotLoggedIn(Exception):
    pass


class ItemOutOfStock(Exception):
    pass


class ItemDoesNotExist(Exception):
    pass


class ShoppingBasket(Dependency):
    """ A shopping basket tied to the current ``user_id``.
    """
    def __init__(self):
        self.baskets = defaultdict(list)

    def acquire_injection(self, worker_ctx):

        class Basket(object):
            def __init__(self, basket):
                self._basket = basket
                self.worker_ctx = worker_ctx

            def add(self, item):
                self._basket.append(item)

            def __iter__(self):
                for item in self._basket:
                    yield item

        try:
            user_id = worker_ctx.data['user_id']
        except KeyError:
            raise NotLoggedIn()
        return Basket(self.baskets[user_id])


<<<<<<< HEAD
class ItemAddedToBasket(Event):
    """ Dispatched when an item is added to a shopping basket.
    """
    type = "item_added_to_basket"


class CheckoutComplete(Event):
    """ Dispatched when the checkout process completes
    """
    type = "checkout_complete"


=======
>>>>>>> 1f0db3a2
class AcmeShopService(object):

    user_basket = ShoppingBasket()
    stock_service = RpcProxy('stockservice')
    invoice_service = RpcProxy('invoiceservice')
    payment_service = RpcProxy('paymentservice')

    fire_event = EventDispatcher()

    @rpc
    def add_to_basket(self, item_code):
        """ Add item identified by ``item_code`` to the shopping basket.

        This is a toy example! Ignore the obvious race condition.
        """
        stock_level = self.stock_service.check_stock(item_code)
        if stock_level > 0:
            self.user_basket.add(item_code)
            self.fire_event("item_added_to_basket", item_code)
            return item_code

        raise ItemOutOfStock(item_code)

    @rpc
    def checkout(self):
        """ Take payment for all items in the shopping basket.
        """
        total_price = sum(self.stock_service.check_price(item)
                          for item in self.user_basket)

        # prepare invoice
        invoice = self.invoice_service.prepare_invoice(total_price)

        # take payment
        self.payment_service.take_payment(invoice)

        # fire checkout event if prepare_invoice and take_payment succeeded
        checkout_event_data = {
            'invoice': invoice,
            'items': list(self.user_basket)
        }
        self.fire_event("checkout_complete", checkout_event_data)
        return total_price


class Warehouse(Dependency):
    """ A database of items in the warehouse.

    This is a toy example! A dictionary is not a database.
    """
    def __init__(self):
        self.database = {
            'anvil': {
                'price': 100,
                'stock': 3
            },
            'dehydrated_boulders': {
                'price': 999,
                'stock': 12
            },
            'invisible_paint': {
                'price': 10,
                'stock': 30
            },
            'toothpicks': {
                'price': 1,
                'stock': 0
            }
        }

    def acquire_injection(self, worker_ctx):
        return self.database


class StockService(object):

    warehouse = Warehouse()

    @rpc
    def check_price(self, item_code):
        """ Check the price of an item.
        """
        try:
            return self.warehouse[item_code]['price']
        except KeyError:
            raise ItemDoesNotExist(item_code)

    @rpc
    def check_stock(self, item_code):
        """ Check the stock level of an item.
        """
        try:
            return self.warehouse[item_code]['stock']
        except KeyError:
            raise ItemDoesNotExist(item_code)

    @rpc
    @timer(100)
    def monitor_stock(self):
        """ Periodic stock monitoring method. Can also be triggered manually
        over RPC.

        This is an expensive process that we don't want to exercise during
        integration testing...
        """
        raise NotImplemented()

    @event_handler('acmeshopservice', "checkout_complete")
    def dispatch_items(self, event_data):
        """ Dispatch items from stock on successful checkouts.

        This is an expensive process that we don't want to exercise during
        integration testing...
        """
        raise NotImplemented()


class AddressBook(Dependency):
    """ A database of user details, keyed on user_id.
    """
    def __init__(self):
        self.address_book = {
            'wile_e_coyote': {
                'username': 'wile_e_coyote',
                'fullname': 'Wile E Coyote',
                'address': '12 Long Road, High Cliffs, Utah',
            },
        }

    def acquire_injection(self, worker_ctx):
        def get_user_details():
            try:
                user_id = worker_ctx.data['user_id']
            except KeyError:
                raise NotLoggedIn()
            return self.address_book.get(user_id)
        return get_user_details


class InvoiceService(object):

    get_user_details = AddressBook()

    @rpc
    def prepare_invoice(self, amount):
        """ Prepare an invoice for ``amount`` for the current user.
        """
        address = self.get_user_details().get('address')
        fullname = self.get_user_details().get('fullname')
        username = self.get_user_details().get('username')

        msg = "Dear {}. Please pay ${} to ACME Corp.".format(fullname, amount)
        invoice = {
            'message': msg,
            'amount': amount,
            'customer': username,
            'address': address
        }
        return invoice


class PaymentService(object):

    @rpc
    def take_payment(self, invoice):
        """ Take payment from a customer according to ``invoice``.

        This is an expensive process that we don't want to exercise during
        integration testing...
        """
        raise NotImplemented()

# =============================================================================
# Begin test
# =============================================================================


@pytest.yield_fixture
def runner_factory(rabbit_config):

    all_runners = []

    def make_runner(*service_classes):
        runner = ServiceRunner(rabbit_config)
        for service_cls in service_classes:
            runner.add_service(service_cls)
        all_runners.append(runner)
        return runner

    yield make_runner

    for r in all_runners:
        try:
            r.stop()
        except:
            pass


@pytest.yield_fixture
def rpc_proxy_factory(rabbit_config):
    """ Factory fixture for standalone RPC proxies.

    Proxies are started automatically so they can be used without a ``with``
    statement. All created proxies are stopped at the end of the test, when
    this fixture closes.
    """
    all_proxies = []

    def make_proxy(service_name, **kwargs):
        proxy = ServiceRpcProxy(service_name, rabbit_config, **kwargs)
        all_proxies.append(proxy)
        return proxy.start()

    yield make_proxy

    for proxy in all_proxies:
        proxy.stop()


def test_shop_checkout_integration(runner_factory, rpc_proxy_factory):
    """ Simulate a checkout flow as an integration test.

    Requires instances of AcmeShopService, StockService and InvoiceService
    to be running. Explicitly replaces the rpc proxy to PaymentService so
    that service doesn't need to be hosted.

    Also replaces the event dispatcher dependency on AcmeShopService and
    disables the timer entrypoint on StockService. Limiting the interactions
    of services in this way reduces the scope of the integration test and
    eliminates undesirable side-effects (e.g. processing events unnecessarily).
    """
    context_data = {'user_id': 'wile_e_coyote'}
    shop = rpc_proxy_factory('acmeshopservice', context_data=context_data)

    runner = runner_factory(AcmeShopService, StockService, InvoiceService)

    # replace ``event_dispatcher`` and ``payment_service``  injections on
    # AcmeShopService with Mock injections
    shop_container = get_container(runner, AcmeShopService)
    fire_event, payment_service = replace_injections(
        shop_container, "fire_event", "payment_service")

    # restrict entrypoints on StockService
    stock_container = get_container(runner, StockService)
    restrict_entrypoints(stock_container, "check_price", "check_stock")

    runner.start()

    # add some items to the basket
    assert shop.add_to_basket("anvil") == "anvil"
    assert shop.add_to_basket("invisible_paint") == "invisible_paint"

    # try to buy something that's out of stock
    with pytest.raises(RemoteError) as exc_info:
        shop.add_to_basket("toothpicks")
    assert exc_info.value.exc_type == "ItemOutOfStock"

    # provide a mock response from the payment service
    payment_service.take_payment.return_value = "Payment complete."

    # checkout
    res = shop.checkout()

    total_amount = 100 + 10
    assert res == total_amount

    # verify integration with mocked out payment service
    payment_service.take_payment.assert_called_once_with({
        'customer': "wile_e_coyote",
        'address': "12 Long Road, High Cliffs, Utah",
        'amount': total_amount,
        'message': "Dear Wile E Coyote. Please pay $110 to ACME Corp."
    })

    # verify events fired as expected
    assert fire_event.call_count == 3


if __name__ == "__main__":
    import sys
    pytest.main(sys.argv)<|MERGE_RESOLUTION|>--- conflicted
+++ resolved
@@ -19,11 +19,7 @@
 import pytest
 
 from nameko.extensions import Dependency
-<<<<<<< HEAD
-from nameko.events import EventDispatcher, Event, event_handler
-=======
 from nameko.events import EventDispatcher, event_handler
->>>>>>> 1f0db3a2
 from nameko.exceptions import RemoteError
 from nameko.rpc import rpc, RpcProxy
 from nameko.runners import ServiceRunner
@@ -72,21 +68,6 @@
         return Basket(self.baskets[user_id])
 
 
-<<<<<<< HEAD
-class ItemAddedToBasket(Event):
-    """ Dispatched when an item is added to a shopping basket.
-    """
-    type = "item_added_to_basket"
-
-
-class CheckoutComplete(Event):
-    """ Dispatched when the checkout process completes
-    """
-    type = "checkout_complete"
-
-
-=======
->>>>>>> 1f0db3a2
 class AcmeShopService(object):
 
     user_basket = ShoppingBasket()
